import { account, getCurrentUser, signIn, signOut } from "@/lib/appwrite";
import { User } from "@/types";
import { create } from "zustand";

type AuthState = {
  isAuthenticated: boolean;
  user: User | null;
  isLoading: boolean;
  setIsAuthenticated: (value: boolean) => void;
  setUser: (user: User | null) => void;
  setIsLoading: (value: boolean) => void;
  fetchAuthenticatedUser: () => Promise<void>;
  login: (email: string, password: string) => Promise<void>;
  logout: () => void; // Added logout method
};

const useAuthStore = create<AuthState>((set) => ({
  isAuthenticated: false,
  user: null,
  isLoading: true,

  setIsAuthenticated: (value) => set({ isAuthenticated: value }),
  setUser: (user) => set({ user }),
  setIsLoading: (value) => set({ isLoading: value }),

  fetchAuthenticatedUser: async () => {
    set({ isLoading: true });
    try {
      //  First check if there is an active session
      const session = await account.getSession("current");

      // If there is an active session, fetch the user
      if (session) {
        const user = await getCurrentUser();

        if (!user) console.log("No user found");

        if (user) {
          set({
            isAuthenticated: true,
            user: user as unknown as User,
          });
        }
      } else {
        set({
          isAuthenticated: false,
          user: null,
        });
      }
    } catch (error) {
      console.log("fetchAuthenticatedUser error", error);
      // Set authenticated state to false on error
      set({
        isAuthenticated: false,
        user: null,
      });
    } finally {
      set({ isLoading: false });
    }
  },

  // Add login method
  login: async (email: string, password: string) => {
    set({ isLoading: true });
    try {
      // Clear existing session
      await account.deleteSession("current");

      const session = await signIn(email, password);
      console.log("Session:", session);

      if (session) {
        // If login is successful, fetch the user
        const user = await account.get();

        if (!user) console.log("No user found");

        if (user) {
          set({
            isAuthenticated: true,
            user: user as unknown as User,
          });
        }
      }
    } catch (error: any) {
<<<<<<< HEAD
=======
      Alert.alert("Error", error.message);
>>>>>>> a6501783
      console.log("Login error:", error);
      set({
        isAuthenticated: false,
        user: null,
      });
      throw error;
    } finally {
      set({ isLoading: false });
    }
  },

  // Add logout method for clearing auth state
  logout: async () => {
    set({ isLoading: true });
    try {
      await signOut(); // This invalidates the session on Appwrite
      set({
        isAuthenticated: false,
        user: null,
      });
    } catch (error) {
      console.log("Logout error:", error);
      // Even if logout fails, clear local state
      set({
        isAuthenticated: false,
        user: null,
      });
    } finally {
      set({ isLoading: false });
    }
  },
}));

export default useAuthStore;<|MERGE_RESOLUTION|>--- conflicted
+++ resolved
@@ -82,11 +82,9 @@
           });
         }
       }
-    } catch (error: any) {
-<<<<<<< HEAD
-=======
+    } catch (error: any) 
       Alert.alert("Error", error.message);
->>>>>>> a6501783
+
       console.log("Login error:", error);
       set({
         isAuthenticated: false,
