import { account, getCurrentUser, signIn, signOut } from "@/lib/appwrite";
import { User } from "@/types";
import { Alert } from "react-native";
import { create } from "zustand";

type AuthState = {
  isAuthenticated: boolean;
  user: User | null;
  isLoading: boolean;
  setIsAuthenticated: (value: boolean) => void;
  setUser: (user: User | null) => void;
  setIsLoading: (value: boolean) => void;
  fetchAuthenticatedUser: () => Promise<void>;
  login: (email: string, password: string) => Promise<void>;
  logout: () => void; // Added logout method
};

const useAuthStore = create<AuthState>((set) => ({
  isAuthenticated: false,
  user: null,
  isLoading: true,

  setIsAuthenticated: (value) => set({ isAuthenticated: value }),
  setUser: (user) => set({ user }),
  setIsLoading: (value) => set({ isLoading: value }),

  fetchAuthenticatedUser: async () => {
    set({ isLoading: true });
    try {
      //  First check if there is an active session
      const session = await account.getSession("current");

      // If there is an active session, fetch the user
      if (session) {
        const user = await getCurrentUser();

        if (!user) console.log("No user found");

        if (user) {
          set({
            isAuthenticated: true,
            user: user as unknown as User,
          });
        }
      } else {
        set({
          isAuthenticated: false,
          user: null,
        });
      }
    } catch (error) {
      console.log("fetchAuthenticatedUser error", error);
      // Set authenticated state to false on error
      set({
        isAuthenticated: false,
        user: null,
      });
    } finally {
      set({ isLoading: false });
    }
  },

  // Add login method
  login: async (email: string, password: string) => {
    set({ isLoading: true });
    try {
      const session = await signIn(email, password);
      console.log("Session:", session);

      if (session) {
        // If login is successful, fetch the user
        const user = await account.get();

        if (!user) console.log("No user found");

        if (user) {
          set({
            isAuthenticated: true,
            user: user as unknown as User,
          });
        }
      }
    } catch (error: any) {
<<<<<<< HEAD
      // Removed Alert.alert to prevent scheduling updates during render phase
=======
>>>>>>> de94015d
      console.log("Login error:", error);
      set({
        isAuthenticated: false,
        user: null,
      });
      throw error;
    } finally {
      set({ isLoading: false });
    }
  },

  // Add logout method for clearing auth state
  logout: async () => {
    set({ isLoading: true });
    try {
      await signOut(); // This invalidates the session on Appwrite
      set({
        isAuthenticated: false,
        user: null,
      });
    } catch (error) {
      console.log("Logout error:", error);
      // Even if logout fails, clear local state
      set({
        isAuthenticated: false,
        user: null,
      });
    } finally {
      set({ isLoading: false });
    }
  },
}));

export default useAuthStore;<|MERGE_RESOLUTION|>--- conflicted
+++ resolved
@@ -81,10 +81,7 @@
         }
       }
     } catch (error: any) {
-<<<<<<< HEAD
       // Removed Alert.alert to prevent scheduling updates during render phase
-=======
->>>>>>> de94015d
       console.log("Login error:", error);
       set({
         isAuthenticated: false,
