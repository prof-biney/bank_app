import useAuthStore from "@/store/auth.store";
import { router } from "expo-router";
import {
  ArrowDownLeft,
  ArrowUpRight,
  Bell,
  CreditCard,
  MoveHorizontal as MoreHorizontal,
} from "lucide-react-native";
import React from "react";
import {
  Animated,
  KeyboardAvoidingView,
  Platform,
  ScrollView,
  StyleSheet,
  Text,
  TouchableOpacity,
  View,
} from "react-native";
import { SafeAreaView } from "react-native-safe-area-context";
import { BankCard } from "@/components/BankCard";
import { DateFilterModal } from "@/components/DateFilterModal";
import { NotificationModal } from "@/components/NotificationModal";
import { QuickAction } from "@/components/QuickAction";
import { TransactionItem } from "@/components/TransactionItem";
import { ProfilePicture } from "@/components/ProfilePicture";
import { ClearDataModal } from "@/components/ClearDataModal";
import { useApp } from "@/context/AppContext";

import { useTheme } from "@/context/ThemeContext";

export default function HomeScreen() {
  const { cards, activeCard, setActiveCard, transactions, clearAllTransactions, notifications } = useApp();
  const [showNotifications, setShowNotifications] = React.useState(false);
  const [showDateFilter, setShowDateFilter] = React.useState(false);
  const [dateFilter, setDateFilter] = React.useState("all");
  const [showClearTransactions, setShowClearTransactions] = React.useState(false);
  const [isClearingTransactions, setIsClearingTransactions] = React.useState(false);

  const { user } = useAuthStore();
  const unreadCount = React.useMemo(() => {
    const unreadNotifications = notifications.filter(n => n.unread && !n.archived);
    const count = unreadNotifications.length;
    console.log('[HomeScreen] Notification count calculation:', {
      totalNotifications: notifications.length,
      unreadCount: count,
      unreadNotifications: unreadNotifications,
      allNotifications: notifications,
    });
    return count;
  }, [notifications]);

  const getFilteredTransactions = () => {
    const now = new Date();
    let filteredTransactions = transactions;

    switch (dateFilter) {
      case "today":
        filteredTransactions = transactions.filter((t) => {
          const transactionDate = new Date(t.date);
          return transactionDate.toDateString() === now.toDateString();
        });
        break;
      case "week":
        const weekAgo = new Date(now.getTime() - 7 * 24 * 60 * 60 * 1000);
        filteredTransactions = transactions.filter(
          (t) => new Date(t.date) >= weekAgo
        );
        break;
      case "month":
        const monthAgo = new Date(now.getTime() - 30 * 24 * 60 * 60 * 1000);
        filteredTransactions = transactions.filter(
          (t) => new Date(t.date) >= monthAgo
        );
        break;
      default:
        filteredTransactions = transactions;
    }

    return filteredTransactions.slice(0, 10);
  };

  const recentTransactions = getFilteredTransactions();


  const getDateFilterLabel = () => {
    switch (dateFilter) {
      case "today":
        return "Today, Dec 20";
      case "week":
        return "This Week";
      case "month":
        return "This Month";
      default:
        return "All Transactions";
    }
  };

  const handleTransfer = () => {
    router.push("/transfer");
  };

<<<<<<< HEAD
  const handleDeposit = () => {
    router.push("/deposit");
  };

=======
>>>>>>> e2fcf1b9
  const handleClearTransactions = async () => {
    setIsClearingTransactions(true);
    try {
      await clearAllTransactions();
      setShowClearTransactions(false);
    } catch (error) {
      console.error('Failed to clear transactions:', error);
    } finally {
      setIsClearingTransactions(false);
    }
  };

  const { colors, transitionStyle } = useTheme();

  return (
    <SafeAreaView style={[styles.container, { backgroundColor: colors.background }]}>
      <Animated.View style={[{ flex: 1 }, transitionStyle]}>
      <KeyboardAvoidingView
        style={styles.keyboardContainer}
        behavior={Platform.OS === "ios" ? "padding" : "height"}
      >
        <View style={styles.content}>
          <View style={styles.header}>
            <View style={styles.headerLeft}>
              <ProfilePicture
                name={user?.name}
                imageUrl={user?.avatar}
                size="medium"
                style={styles.headerProfilePicture}
              />
              <View style={styles.greetingContainer}>
                <Text style={[styles.greeting, { color: colors.textSecondary }]}>Welcome back!</Text>
                <Text style={[styles.userName, { color: colors.textPrimary }]}>{user?.name}</Text>
              </View>
            </View>
            <TouchableOpacity
              style={[styles.notificationButton, { backgroundColor: colors.card }]}
              onPress={() => setShowNotifications(true)}
            >
              <Bell color={colors.textSecondary} size={24} />
              {unreadCount > 0 && (
                <View style={[styles.notificationBadgeCount, { backgroundColor: colors.negative }]}>
                  <Text style={styles.notificationBadgeText}>{unreadCount > 9 ? '9+' : unreadCount}</Text>
                </View>
              )}
            </TouchableOpacity>
          </View>

          <View style={styles.cardSection}>
            <ScrollView
              horizontal
              showsHorizontalScrollIndicator={false}
              style={styles.cardsScroll}
            >
              {cards.map((card) => (
                <BankCard
                  key={card.id}
                  card={card}
                  selected={activeCard?.id === card.id}
                  onPress={() => setActiveCard(card)}
                />
              ))}
            </ScrollView>
          </View>

          <View style={styles.quickActions}>
            <QuickAction
              icon={<ArrowDownLeft color={colors.tintPrimary} size={24} />}
              label="Deposit"
              onPress={handleDeposit}
            />
            <QuickAction
              icon={<ArrowUpRight color={colors.tintPrimary} size={24} />}
              label="Transfer"
              onPress={handleTransfer}
            />
            <QuickAction
              icon={<CreditCard color={colors.tintPrimary} size={24} />}
              label="Withdraw"
              onPress={() => {}}
            />
            <QuickAction
              icon={<MoreHorizontal color={colors.tintPrimary} size={24} />}
              label="More"
              onPress={() => {}}
            />
          </View>

          <View style={[styles.transactionsSection, { backgroundColor: colors.card }]}>
            {/* Sticky Header */}
            <View style={[styles.stickyHeader, { backgroundColor: colors.card }]}>
              <View style={styles.sectionHeader}>
                <View style={{ flexDirection: 'row', alignItems: 'center' }}>
                  <TouchableOpacity onPress={() => setShowDateFilter(true)}>
                    <Text style={[styles.sectionTitle, { color: colors.textPrimary, textDecorationColor: colors.tintPrimary }]}>{getDateFilterLabel()}</Text>
                  </TouchableOpacity>
                </View>
                {transactions.length > 0 && (
                  <TouchableOpacity onPress={() => setShowClearTransactions(true)}>
                    <Text style={[styles.clearAllText, { color: colors.negative }]}>Clear All</Text>
                  </TouchableOpacity>
                )}
              </View>
            </View>

            {/* Scrollable Content */}
            <ScrollView 
              style={styles.transactionsList}
              contentContainerStyle={[styles.transactionsScrollContent, { paddingTop: 64 }]}
              showsVerticalScrollIndicator={true}
              scrollEventThrottle={16}
              nestedScrollEnabled={true}
              indicatorStyle="default"
            >
              {/* Empty state when no transactions */}
              {recentTransactions.length === 0 ? (
                <View style={styles.emptyStateContainer}>
                  <CreditCard color={colors.textSecondary} size={48} style={{ opacity: 0.5 }} />
                  <Text style={[styles.emptyStateTitle, { color: colors.textPrimary }]}>No transactions yet</Text>
                  <Text style={[styles.emptyStateDescription, { color: colors.textSecondary }]}>
                    Start by making a transfer or payment to see your transaction history here.
                  </Text>
                  <TouchableOpacity 
                    style={[styles.emptyStateButton, { backgroundColor: colors.tintPrimary }]}
                    onPress={handleTransfer}
                  >
                    <Text style={styles.emptyStateButtonText}>Make a Transfer</Text>
                  </TouchableOpacity>
                </View>
              ) : (
                recentTransactions.map((transaction) => (
                  <TransactionItem
                    key={transaction.id}
                    transaction={transaction}
                  />
                ))
              )}
            </ScrollView>
          </View>
        </View>

        <NotificationModal
          visible={showNotifications}
          onClose={() => setShowNotifications(false)}
        />

        <DateFilterModal
          visible={showDateFilter}
          onClose={() => setShowDateFilter(false)}
          selectedFilter={dateFilter}
          onFilterSelect={setDateFilter}
        />

        <ClearDataModal
          visible={showClearTransactions}
          onClose={() => setShowClearTransactions(false)}
          onConfirm={handleClearTransactions}
          dataType="transactions"
          count={transactions.length}
          isLoading={isClearingTransactions}
        />
      </KeyboardAvoidingView>
      </Animated.View>
    </SafeAreaView>
  );
}

const styles = StyleSheet.create({
  container: {
    flex: 1,
  },
  keyboardContainer: {
    flex: 1,
  },
  content: {
    flex: 1,
  },
  header: {
    flexDirection: "row",
    justifyContent: "space-between",
    alignItems: "center",
    paddingHorizontal: 20,
    paddingTop: 20,
    paddingBottom: 24,
  },
  headerLeft: {
    flexDirection: "row",
    alignItems: "center",
    flex: 1,
  },
  headerProfilePicture: {
    marginRight: 12,
  },
  greetingContainer: {
    flex: 1,
  },
  greeting: {
    fontSize: 16,
    marginBottom: 4,
  },
  userName: {
    fontSize: 24,
    fontWeight: "bold",
  },
  notificationButton: {
    position: "relative",
    width: 44,
    height: 44,
    borderRadius: 22,
    justifyContent: "center",
    alignItems: "center",
    shadowColor: "#000",
    shadowOffset: {
      width: 0,
      height: 2,
    },
    shadowOpacity: 0.1,
    shadowRadius: 4,
    elevation: 3,
  },
  notificationBadge: {
    position: "absolute",
    top: 8,
    right: 8,
    width: 8,
    height: 8,
    borderRadius: 4,
  },
  notificationBadgeCount: {
    position: "absolute",
    top: -2,
    right: -2,
    minWidth: 18,
    height: 18,
    paddingHorizontal: 4,
    borderRadius: 9,
    justifyContent: "center",
    alignItems: "center",
  },
  notificationBadgeText: {
    color: "#fff",
    fontSize: 11,
    fontWeight: "700",
  },
  cardSection: {
    paddingHorizontal: 20,
  },
  cardsScroll: {
    marginBottom: 32,
  },
  quickActions: {
    flexDirection: "row",
    paddingHorizontal: 20,
    marginBottom: 32,
  },
  transactionsSection: {
    borderTopLeftRadius: 24,
    borderTopRightRadius: 24,
    paddingTop: 24,
    minHeight: 300,
    flex: 1,
  },
  stickyHeader: {
    position: "absolute",
    top: 0,
    left: 0,
    right: 0,
    zIndex: 10,
    borderTopLeftRadius: 24,
    borderTopRightRadius: 24,
    // Subtle shadow for gentle separation
    shadowColor: "#000",
    shadowOffset: {
      width: 0,
      height: 2,
    },
    shadowOpacity: 0.08,
    shadowRadius: 4,
    elevation: 3,
    paddingTop: 24,
    // Add a subtle border at the bottom for better separation
    borderBottomWidth: Platform.OS === 'ios' ? 0.5 : 1,
    borderBottomColor: 'rgba(0, 0, 0, 0.05)',
  },
  sectionHeader: {
    flexDirection: "row",
    justifyContent: "space-between",
    alignItems: "center",
    paddingHorizontal: 20,
    marginBottom: 16,
  },
  sectionTitle: {
    fontSize: 18,
    fontWeight: "bold",
    textDecorationLine: "underline",
  },
  seeAllText: {
    fontSize: 14,
    fontWeight: "500",
  },
  clearAllText: {
    fontSize: 14,
    fontWeight: "500",
  },
  transactionsList: {
    flex: 1,
    maxHeight: 400, // Limit height so it can scroll within the section
  },
  transactionsScrollContent: {
    paddingBottom: 20,
  },
  emptyStateContainer: {
    alignItems: 'center',
    justifyContent: 'center',
    paddingVertical: 48,
    paddingHorizontal: 32,
  },
  emptyStateTitle: {
    fontSize: 18,
    fontWeight: '700',
    marginTop: 16,
    textAlign: 'center',
  },
  emptyStateDescription: {
    marginTop: 8,
    textAlign: 'center',
    lineHeight: 20,
  },
  emptyStateButton: {
    marginTop: 24,
    paddingHorizontal: 20,
    paddingVertical: 12,
    borderRadius: 8,
  },
  emptyStateButtonText: {
    color: '#fff',
    fontSize: 14,
    fontWeight: '600',
  },
});<|MERGE_RESOLUTION|>--- conflicted
+++ resolved
@@ -101,13 +101,12 @@
     router.push("/transfer");
   };
 
-<<<<<<< HEAD
+
   const handleDeposit = () => {
     router.push("/deposit");
   };
 
-=======
->>>>>>> e2fcf1b9
+
   const handleClearTransactions = async () => {
     setIsClearingTransactions(true);
     try {
