import { Link, router } from "expo-router";
import React, { useEffect, useState } from "react";
import {
  KeyboardAvoidingView,
  Platform,
  SafeAreaView,
  StyleSheet,
  Text,
  TouchableOpacity,
  View,
  ScrollView,
  Animated,
  Dimensions,
} from "react-native";
import { LinearGradient } from 'expo-linear-gradient';
// import { useAuth } from "../../context/AuthContext";
import { useAlert } from "@/context/AlertContext";
import useAuthStore from "@/store/auth.store";

// Import reusable form components
<<<<<<< HEAD
import { 
  EmailField, 
  PasswordField,
  ValidationState
} from "@/components/form";
import { useTheme } from "@/context/ThemeContext";
import { chooseReadableText, withAlpha } from "@/theme/color-utils";
=======
import { EmailField, PasswordField, ValidationState } from "@/components/form";
>>>>>>> 5c4357fb

export default function SignInScreen() {
  // const [email, setEmail] = useState("");
  // const [password, setPassword] = useState("");
  // const [isLoading, setIsLoading] = useState(false);
  // const { signIn } = useAuth();

  const { login } = useAuthStore();
  const { showAlert } = useAlert();

  const [isSubmitting, setIsSubmitting] = useState(false);

  const [form, setForm] = useState({
    email: "",
    password: "",
  });
  // Validation states
  const [validation, setValidation] = useState({
    email: { isValid: false, isTouched: false, errorMessage: "" },
    password: { isValid: false, isTouched: false, errorMessage: "" },
  });

  // Email validation function with enhanced regex
  const isValidEmail = (
    email: string
  ): { isValid: boolean; message: string } => {
    // More comprehensive email regex that checks for proper format
    const emailRegex =
      /^(([^<>()\[\]\\.,;:\s@"]+(\.[^<>()\[\]\\.,;:\s@"]+)*)|(".+"))@((\[[0-9]{1,3}\.[0-9]{1,3}\.[0-9]{1,3}\.[0-9]{1,3}])|(([a-zA-Z\-0-9]+\.)+[a-zA-Z]{2,}))$/;

    if (!email) {
      return { isValid: false, message: "Email is required" };
    }

    if (!emailRegex.test(email)) {
      return { isValid: false, message: "Please enter a valid email address" };
    }

    return { isValid: true, message: "" };
  };

  // Function to handle field reset
  const resetField = (field: "email" | "password") => {
    setForm((prev) => ({ ...prev, [field]: "" }));
    // Reset validation but keep it as touched
    setValidation((prev) => ({
      ...prev,
      [field]: { isValid: false, isTouched: true, errorMessage: "" },
    }));
  };

  // Real-time validation as user types
  useEffect(() => {
    if (validation.email.isTouched) {
      const emailValidation = isValidEmail(form.email);
      setValidation((prev) => ({
        ...prev,
        email: {
          ...prev.email,
          isValid: emailValidation.isValid,
          errorMessage: emailValidation.message,
        },
      }));
    }
  }, [form.email, validation.email.isTouched]);

  // Validate all fields and return if the form is valid
  const validateForm = (): boolean => {
    const emailValidation = isValidEmail(form.email);

    // Update validation state for all fields
    setValidation({
      email: {
        isValid: emailValidation.isValid,
        isTouched: true,
        errorMessage: emailValidation.message,
      },
      password: {
        isValid: !!form.password,
        isTouched: true,
        errorMessage: form.password ? "" : "Password is required",
      },
    });

    // Form is valid if all fields are valid
    return emailValidation.isValid && !!form.password;
  };

  const submit = async () => {
    const { email, password } = form;

    // Validate all fields
    if (!validateForm()) {
      // Show alert for the first error found
      if (!validation.email.isValid) {
        showAlert("error", validation.email.errorMessage, "Sign In Error");
        return;
      }
      if (!validation.password.isValid) {
        showAlert("error", "Please enter your password", "Sign In Error");
        return;
      }
      return;
    }

    setIsSubmitting(true);

    try {
      await login(email, password);

      // Show success message before navigation
      showAlert("success", "You have successfully signed in.", "Welcome Back");

      // Navigate after a short delay to allow the user to see the alert
      setTimeout(() => {
        router.replace("/");
      }, 1000);
    } catch (error: any) {
      // Handle specific error types with more descriptive messages
      let errorMessage = "Authentication failed. Please try again.";
      let errorTitle = "Sign In Error";

      if (error.message) {
        if (error.message.includes("Invalid credentials")) {
          errorMessage =
            "The email or password you entered is incorrect. Please try again.";
        } else if (error.message.includes("Rate limit")) {
          errorMessage = "Too many login attempts. Please try again later.";
          errorTitle = "Rate Limit Exceeded";
        } else if (error.message.includes("User not found")) {
          errorMessage =
            "No account found with this email. Please check your email or sign up.";
        } else if (error.message.includes("network")) {
          errorMessage =
            "Network error. Please check your internet connection and try again.";
          errorTitle = "Connection Error";
        } else {
          // Use the original error message if it's available
          errorMessage = error.message;
        }
      }

      showAlert("error", errorMessage, errorTitle);
      console.log("Sign in error:", error);
    } finally {
      setIsSubmitting(false);
    }
  };

  // const handleSignIn = async () => {
  //   if (!email || !password) {
  //     Alert.alert("Error", "Please fill in all fields");
  //     return;
  //   }

  //   setIsLoading(true);
  //   const success = await signIn(email, password);
  //   setIsLoading(false);

  //   if (success) {
  //     router.replace("/(tabs)");
  //   } else {
  //     Alert.alert("Error", "Invalid credentials");
  //   }
  // };

  const { colors } = useTheme();
  const { width } = Dimensions.get('window');

  return (
    <SafeAreaView style={styles.container}>
      <LinearGradient
        colors={[
          colors.tintPrimary,
          withAlpha(colors.tintPrimary, 0.8),
          colors.background
        ]}
        locations={[0, 0.6, 1]}
        style={styles.gradient}
      >
        <KeyboardAvoidingView
          style={styles.keyboardContainer}
          behavior={Platform.OS === "ios" ? "padding" : "height"}
        >
          <ScrollView 
            contentContainerStyle={styles.scrollContent}
            showsVerticalScrollIndicator={false}
            bounces={false}
          >
            {/* Hero Section */}
            <View style={styles.heroSection}>
              <View style={styles.logoContainer}>
                <View style={[styles.logoCircle, { backgroundColor: withAlpha('#FFFFFF', 0.2) }]}>
                  <MaterialIcons name="account-balance" size={32} color="#FFFFFF" />
                </View>
              </View>
              <Text style={styles.heroTitle}>Welcome Back</Text>
              <Text style={styles.heroSubtitle}>Your finances await. Sign in to continue your journey.</Text>
            </View>

<<<<<<< HEAD
            {/* Form Card */}
            <View style={[styles.formCard, { backgroundColor: colors.card }]}>
              <View style={styles.formHeader}>
                <Text style={[styles.formTitle, { color: colors.textPrimary }]}>Sign In</Text>
                <Text style={[styles.formSubtitle, { color: colors.textSecondary }]}>Access your account</Text>
              </View>

              <View style={styles.formContent}>
                <EmailField
                  label="Email Address"
                  value={form.email}
                  onChangeText={(text) => setForm((prev) => ({ ...prev, email: text }))}
                  validation={validation.email as ValidationState}
                  onValidationChange={(newValidation) => 
                    setValidation(prev => ({
                      ...prev,
                      email: newValidation
                    }))
                  }
                  resetField={() => resetField('email')}
                  placeholder="Enter your email address"
                  keyboardType="email-address"
                  autoCapitalize="none"
                />
=======
          <View style={styles.form}>
            <EmailField
              label="Email"
              value={form.email}
              onChangeText={(text) =>
                setForm((prev) => ({ ...prev, email: text }))
              }
              validation={validation.email as ValidationState}
              onValidationChange={(newValidation) =>
                setValidation((prev) => ({
                  ...prev,
                  email: newValidation,
                }))
              }
              resetField={() => resetField("email")}
              placeholder="Enter your email"
              keyboardType="email-address"
              autoCapitalize="none"
            />

            <PasswordField
              label="Password"
              value={form.password}
              onChangeText={(text) =>
                setForm((prev) => ({ ...prev, password: text }))
              }
              validation={validation.password as ValidationState}
              onValidationChange={(newValidation) =>
                setValidation((prev) => ({
                  ...prev,
                  password: newValidation,
                }))
              }
              resetField={() => resetField("password")}
              placeholder="Enter your password"
              enableValidation={false}
              showStrengthMeter={false}
            />
>>>>>>> 5c4357fb

                <PasswordField
                  label="Password"
                  value={form.password}
                  onChangeText={(text) => setForm((prev) => ({ ...prev, password: text }))}
                  validation={validation.password as ValidationState}
                  onValidationChange={(newValidation) => 
                    setValidation(prev => ({
                      ...prev,
                      password: newValidation
                    }))
                  }
                  resetField={() => resetField('password')}
                  placeholder="Enter your password"
                  enableValidation={false}
                  showStrengthMeter={false}
                />

                <TouchableOpacity style={styles.forgotPassword}>
                  <Text style={[styles.forgotPasswordText, { color: colors.tintPrimary }]}>
                    Forgot Password?
                  </Text>
                </TouchableOpacity>

                <LinearGradient
                  colors={[colors.tintPrimary, withAlpha(colors.tintPrimary, 0.8)]}
                  start={{ x: 0, y: 0 }}
                  end={{ x: 1, y: 0 }}
                  style={[
                    styles.gradientButton,
                    isSubmitting && styles.buttonDisabled
                  ]}
                >
                  <TouchableOpacity
                    style={styles.buttonInner}
                    onPress={submit}
                    disabled={isSubmitting}
                  >
                    {isSubmitting ? (
                      <View style={styles.loadingContainer}>
                        <MaterialIcons name="hourglass-empty" size={20} color="#FFFFFF" />
                        <Text style={styles.loadingText}>Signing In...</Text>
                      </View>
                    ) : (
                      <View style={styles.buttonContent}>
                        <Text style={styles.gradientButtonText}>Sign In</Text>
                        <MaterialIcons name="arrow-forward" size={20} color="#FFFFFF" />
                      </View>
                    )}
                  </TouchableOpacity>
                </LinearGradient>
              </View>
            </View>

            {/* Footer */}
            <View style={styles.authFooter}>
              <Text style={[styles.footerText, { color: colors.textSecondary }]}>
                Don't have an account yet?
              </Text>
              <Link href="/(auth)/sign-up" style={styles.footerLink}>
                <Text style={[styles.footerLinkText, { color: colors.tintPrimary }]}>
                  Create Account
                </Text>
              </Link>
            </View>
          </ScrollView>
        </KeyboardAvoidingView>
      </LinearGradient>
    </SafeAreaView>
  );
}

const styles = StyleSheet.create({
  container: {
    flex: 1,
  },
  gradient: {
    flex: 1,
  },
  keyboardContainer: {
    flex: 1,
  },
  scrollContent: {
    flexGrow: 1,
    paddingHorizontal: 24,
  },
  
  // Hero Section Styles
  heroSection: {
    alignItems: 'center',
    paddingTop: 60,
    paddingBottom: 40,
  },
  logoContainer: {
    marginBottom: 24,
  },
  logoCircle: {
    width: 80,
    height: 80,
    borderRadius: 40,
    alignItems: 'center',
    justifyContent: 'center',
  },
  heroTitle: {
    fontSize: 36,
    fontWeight: '800',
    color: '#FFFFFF',
    marginBottom: 12,
    textAlign: 'center',
  },
  heroSubtitle: {
    fontSize: 16,
    color: '#FFFFFF',
    opacity: 0.9,
    textAlign: 'center',
    lineHeight: 24,
    maxWidth: 280,
  },
  
  // Form Card Styles
  formCard: {
    borderRadius: 24,
    padding: 0,
    marginBottom: 32,
    shadowColor: '#000',
    shadowOffset: {
      width: 0,
      height: 8,
    },
    shadowOpacity: 0.15,
    shadowRadius: 20,
    elevation: 10,
  },
  formHeader: {
    padding: 32,
    paddingBottom: 24,
    alignItems: 'center',
  },
  formTitle: {
    fontSize: 24,
    fontWeight: '700',
    marginBottom: 8,
  },
  formSubtitle: {
    fontSize: 16,
    opacity: 0.7,
  },
  formContent: {
    paddingHorizontal: 32,
    paddingBottom: 32,
  },
  
  // Button Styles
  forgotPassword: {
    alignSelf: 'flex-end',
    marginTop: 8,
    marginBottom: 24,
    padding: 4,
  },
  forgotPasswordText: {
    fontSize: 14,
    fontWeight: '600',
  },
  gradientButton: {
    borderRadius: 16,
    marginTop: 8,
    shadowColor: '#0F766E',
    shadowOffset: {
      width: 0,
      height: 4,
    },
    shadowOpacity: 0.3,
    shadowRadius: 8,
    elevation: 6,
  },
  buttonInner: {
    paddingVertical: 18,
    paddingHorizontal: 24,
    borderRadius: 16,
  },
  buttonContent: {
    flexDirection: 'row',
    alignItems: 'center',
    justifyContent: 'center',
  },
  gradientButtonText: {
    fontSize: 17,
    fontWeight: '700',
    color: '#FFFFFF',
    marginRight: 8,
  },
  loadingContainer: {
    flexDirection: 'row',
    alignItems: 'center',
    justifyContent: 'center',
  },
  loadingText: {
    fontSize: 17,
    fontWeight: '700',
    color: '#FFFFFF',
    marginLeft: 8,
  },
  buttonDisabled: {
    opacity: 0.7,
  },
  
  // Footer Styles
  authFooter: {
    alignItems: 'center',
    paddingBottom: 40,
  },
  footerText: {
    fontSize: 15,
    marginBottom: 8,
  },
  footerLink: {
    padding: 8,
  },
  footerLinkText: {
    fontSize: 16,
    fontWeight: '600',
  },
  
  // Legacy styles (keeping for compatibility)
  content: {
    flex: 1,
    justifyContent: "center",
    paddingHorizontal: 24,
  },
  header: {
    alignItems: "center",
    marginBottom: 48,
  },
  title: {
    fontSize: 32,
    fontWeight: "bold",
    marginBottom: 8,
  },
  subtitle: {
    fontSize: 16,
  },
  form: {
    borderRadius: 16,
    padding: 24,
    shadowColor: "#000",
    shadowOffset: {
      width: 0,
      height: 2,
    },
    shadowOpacity: 0.05,
    shadowRadius: 6,
    elevation: 3,
  },
  inputContainer: {
    marginBottom: 20,
  },
  label: {
    fontSize: 14,
    fontWeight: "600",
    marginBottom: 8,
  },
  inputWrapper: {
    position: "relative",
    flexDirection: "row",
    alignItems: "center",
  },
  input: {
    flex: 1,
    borderWidth: 1,
    borderRadius: 8,
    paddingHorizontal: 16,
    paddingVertical: 12,
    fontSize: 16,
    paddingRight: 40,
  },
  validInput: {},
  invalidInput: {},
  resetButton: {
    position: "absolute",
    right: 31,
    padding: 4,
  },
  visibilityToggle: {
    position: "absolute",
    right: 10,
    padding: 4,
  },
  validationIcon: {
    position: "absolute",
    right: 12,
  },
  errorText: {
    fontSize: 12,
    marginTop: 4,
    marginLeft: 4,
  },
  button: {
    borderRadius: 8,
    paddingVertical: 16,
    alignItems: "center",
    marginTop: 8,
  },
  buttonText: {
    fontSize: 16,
    fontWeight: "600",
  },
  footer: {
    flexDirection: "row",
    justifyContent: "center",
    marginTop: 24,
  },
  link: {
    marginLeft: 4,
  },
  linkText: {
    fontSize: 14,
    fontWeight: "600",
  },
});<|MERGE_RESOLUTION|>--- conflicted
+++ resolved
@@ -18,7 +18,6 @@
 import useAuthStore from "@/store/auth.store";
 
 // Import reusable form components
-<<<<<<< HEAD
 import { 
   EmailField, 
   PasswordField,
@@ -26,9 +25,7 @@
 } from "@/components/form";
 import { useTheme } from "@/context/ThemeContext";
 import { chooseReadableText, withAlpha } from "@/theme/color-utils";
-=======
-import { EmailField, PasswordField, ValidationState } from "@/components/form";
->>>>>>> 5c4357fb
+
 
 export default function SignInScreen() {
   // const [email, setEmail] = useState("");
@@ -229,7 +226,7 @@
               <Text style={styles.heroSubtitle}>Your finances await. Sign in to continue your journey.</Text>
             </View>
 
-<<<<<<< HEAD
+
             {/* Form Card */}
             <View style={[styles.formCard, { backgroundColor: colors.card }]}>
               <View style={styles.formHeader}>
@@ -254,46 +251,6 @@
                   keyboardType="email-address"
                   autoCapitalize="none"
                 />
-=======
-          <View style={styles.form}>
-            <EmailField
-              label="Email"
-              value={form.email}
-              onChangeText={(text) =>
-                setForm((prev) => ({ ...prev, email: text }))
-              }
-              validation={validation.email as ValidationState}
-              onValidationChange={(newValidation) =>
-                setValidation((prev) => ({
-                  ...prev,
-                  email: newValidation,
-                }))
-              }
-              resetField={() => resetField("email")}
-              placeholder="Enter your email"
-              keyboardType="email-address"
-              autoCapitalize="none"
-            />
-
-            <PasswordField
-              label="Password"
-              value={form.password}
-              onChangeText={(text) =>
-                setForm((prev) => ({ ...prev, password: text }))
-              }
-              validation={validation.password as ValidationState}
-              onValidationChange={(newValidation) =>
-                setValidation((prev) => ({
-                  ...prev,
-                  password: newValidation,
-                }))
-              }
-              resetField={() => resetField("password")}
-              placeholder="Enter your password"
-              enableValidation={false}
-              showStrengthMeter={false}
-            />
->>>>>>> 5c4357fb
 
                 <PasswordField
                   label="Password"
