--- conflicted
+++ resolved
@@ -21,8 +21,7 @@
       "resizeMode": "contain",
       "backgroundColor": "#0F766E"
     },
-<<<<<<< HEAD
-=======
+
     "extra": {
       "firebaseConfig": {
         "apiKey": "EXPO_PUBLIC_FIREBASE_API_KEY",
@@ -37,7 +36,7 @@
         "projectId": "a797e361-181e-421f-8e99-febdf932bfa1"
       }
     },
->>>>>>> 6302862b
+
     "ios": {
       "bundleIdentifier": "com.charatech.bankapp",
       "supportsTablet": true,
